#!/usr/bin/env python3

from openai import OpenAI
import sys
import os
import configparser

# Get config dir from environment or default to ~/.config
CONFIG_DIR = os.getenv('XDG_CONFIG_HOME', os.path.expanduser('~/.config'))
API_KEYS_LOCATION = os.path.join(CONFIG_DIR, 'openaiapirc')
# Read the configuration from the ini file ~/.config/openaiapirc
# The format is:
# [openai]
# secret_key=<your secret key>
# organization=<your organization ID>
# model=<model to use>
# temperature=<temperature to use for generations>

def create_template_ini_file():
    """
    If the ini file does not exist create it and add the secret_key placeholder
    """
    if not os.path.isfile(API_KEYS_LOCATION):
        with open(API_KEYS_LOCATION, 'w') as f:
            f.write('[openai]\n')
            f.write('secret_key=\n')

        print('OpenAI API config file created at {}'.format(API_KEYS_LOCATION))
        print('Please edit it and add your secret key')
        print('If you do not yet have a secret key, you can get it at: https://platform.openai.com/api-keys')
        print('You can also optionally add model, organization and temperature')
        sys.exit(1)


def initialize_openai_api():
    """
    Initialize the OpenAI API
    """
    # Check if file at API_KEYS_LOCATION exists
    create_template_ini_file()
    config = configparser.ConfigParser()
    config.read(API_KEYS_LOCATION)

    config = {k: v.strip("'\"") for k, v in config["openai"].items()}
    assert "secret_key" in config, "Can't find secret_key in config"
    client = OpenAI(api_key=config["secret_key"], organization=config.get("organization"))
    return client, config

client, config = initialize_openai_api()
cursor_position_char = int(sys.argv[1])

# Read the input prompt from stdin.
buffer = sys.stdin.read()
<<<<<<< HEAD
prompt_prefix = '#!/bin/zsh\n\n' + buffer[:cursor_position_char]
prompt_suffix = buffer[cursor_position_char:]
full_command = prompt_prefix + prompt_suffix
response = client.chat.completions.create(
    model=config["model"],
    messages=[
        {
            "role":'system',
            "content": "You are a zsh shell expert, please help me complete the following command, you should only output the completed command, no need to include any other explanation",
        },
        {
            "role":'user',
            "content": full_command,
        }
    ],
    temperature=float(config["temperature"])
)
completed_command = response.choices[0].message.content
if prompt_prefix in completed_command:
    completion = completed_command.replace(prompt_prefix, '', 1)
else:
    # Handle the case when output misses #!/bin/zsh
    completion = completed_command.replace(buffer[:cursor_position_char], "", 1)
completion = completion.replace(prompt_suffix, "", 1)
=======
zsh_prefix = '#!/bin/zsh\n\n'
buffer_prefix = buffer[:cursor_position_char]
buffer_suffix = buffer[cursor_position_char:]
full_command = zsh_prefix + buffer_prefix + buffer_suffix
response = client.chat.completions.create(model=model_name, messages=[
    {
        "role":'system',
        "content": "You are a zsh shell expert, please help me complete the following command, you should only output the completed command, no need to include any other explanation. Do not put completion in a code block.",
    },
    {
        "role":'user',
        "content": full_command,
    }
])
completion: str = response.choices[0].message.content
if completion.startswith(zsh_prefix):
    completion = completion[len(zsh_prefix):]
>>>>>>> c0ab8e44

line_prefix = buffer_prefix.rsplit("\n", 1)[-1]
# Handle all the different ways the command can be returned
for prefix in [buffer_prefix, line_prefix]:
    if completion.startswith(prefix):
        completion = completion[len(prefix):]
        break

if buffer_suffix and completion.endswith(buffer_suffix):
    completion = completion[:-len(buffer_suffix)]

completion = completion.strip("\n")
if line_prefix.strip().startswith("#"):
    completion = "\n" + completion

sys.stdout.write(completion)<|MERGE_RESOLUTION|>--- conflicted
+++ resolved
@@ -51,16 +51,16 @@
 
 # Read the input prompt from stdin.
 buffer = sys.stdin.read()
-<<<<<<< HEAD
-prompt_prefix = '#!/bin/zsh\n\n' + buffer[:cursor_position_char]
-prompt_suffix = buffer[cursor_position_char:]
-full_command = prompt_prefix + prompt_suffix
+zsh_prefix = '#!/bin/zsh\n\n'
+buffer_prefix = buffer[:cursor_position_char]
+buffer_suffix = buffer[cursor_position_char:]
+full_command = zsh_prefix + buffer_prefix + buffer_suffix
 response = client.chat.completions.create(
     model=config["model"],
     messages=[
         {
             "role":'system',
-            "content": "You are a zsh shell expert, please help me complete the following command, you should only output the completed command, no need to include any other explanation",
+            "content": "You are a zsh shell expert, please help me complete the following command, you should only output the completed command, no need to include any other explanation. Do not put completed command in a code block.",
         },
         {
             "role":'user',
@@ -69,32 +69,9 @@
     ],
     temperature=float(config["temperature"])
 )
-completed_command = response.choices[0].message.content
-if prompt_prefix in completed_command:
-    completion = completed_command.replace(prompt_prefix, '', 1)
-else:
-    # Handle the case when output misses #!/bin/zsh
-    completion = completed_command.replace(buffer[:cursor_position_char], "", 1)
-completion = completion.replace(prompt_suffix, "", 1)
-=======
-zsh_prefix = '#!/bin/zsh\n\n'
-buffer_prefix = buffer[:cursor_position_char]
-buffer_suffix = buffer[cursor_position_char:]
-full_command = zsh_prefix + buffer_prefix + buffer_suffix
-response = client.chat.completions.create(model=model_name, messages=[
-    {
-        "role":'system',
-        "content": "You are a zsh shell expert, please help me complete the following command, you should only output the completed command, no need to include any other explanation. Do not put completion in a code block.",
-    },
-    {
-        "role":'user',
-        "content": full_command,
-    }
-])
 completion: str = response.choices[0].message.content
 if completion.startswith(zsh_prefix):
     completion = completion[len(zsh_prefix):]
->>>>>>> c0ab8e44
 
 line_prefix = buffer_prefix.rsplit("\n", 1)[-1]
 # Handle all the different ways the command can be returned
